/*
Copyright 2018 The Kubernetes Authors.

Licensed under the Apache License, Version 2.0 (the "License");
you may not use this file except in compliance with the License.
You may obtain a copy of the License at

    http://www.apache.org/licenses/LICENSE-2.0

Unless required by applicable law or agreed to in writing, software
distributed under the License is distributed on an "AS IS" BASIS,
WITHOUT WARRANTIES OR CONDITIONS OF ANY KIND, either express or implied.
See the License for the specific language governing permissions and
limitations under the License.
*/

package openstack

import (
	"crypto/tls"
	"fmt"
	"github.com/drekle/kops/pkg/dns"
	"net/http"
	"time"

	"github.com/golang/glog"
	"github.com/gophercloud/gophercloud"
	os "github.com/gophercloud/gophercloud/openstack"
	cinder "github.com/gophercloud/gophercloud/openstack/blockstorage/v2/volumes"
	az "github.com/gophercloud/gophercloud/openstack/compute/v2/extensions/availabilityzones"
	"github.com/gophercloud/gophercloud/openstack/compute/v2/extensions/floatingips"
	"github.com/gophercloud/gophercloud/openstack/compute/v2/extensions/keypairs"
	"github.com/gophercloud/gophercloud/openstack/compute/v2/extensions/servergroups"
	"github.com/gophercloud/gophercloud/openstack/compute/v2/extensions/volumeattach"
	"github.com/gophercloud/gophercloud/openstack/compute/v2/servers"
	"github.com/gophercloud/gophercloud/openstack/dns/v2/recordsets"
	"github.com/gophercloud/gophercloud/openstack/dns/v2/zones"
	"github.com/gophercloud/gophercloud/openstack/loadbalancer/v2/listeners"
	"github.com/gophercloud/gophercloud/openstack/loadbalancer/v2/loadbalancers"
	v2pools "github.com/gophercloud/gophercloud/openstack/loadbalancer/v2/pools"
	l3floatingip "github.com/gophercloud/gophercloud/openstack/networking/v2/extensions/layer3/floatingips"
	"github.com/gophercloud/gophercloud/openstack/networking/v2/extensions/layer3/routers"
	sg "github.com/gophercloud/gophercloud/openstack/networking/v2/extensions/security/groups"
	sgr "github.com/gophercloud/gophercloud/openstack/networking/v2/extensions/security/rules"
	"github.com/gophercloud/gophercloud/openstack/networking/v2/networks"
	"github.com/gophercloud/gophercloud/openstack/networking/v2/ports"
	"github.com/gophercloud/gophercloud/openstack/networking/v2/subnets"
	"k8s.io/api/core/v1"
	"k8s.io/apimachinery/pkg/util/wait"
	"k8s.io/kops/dnsprovider/pkg/dnsprovider"
	"k8s.io/kops/dnsprovider/pkg/dnsprovider/providers/openstack/designate"
	"k8s.io/kops/pkg/apis/kops"
	"k8s.io/kops/pkg/cloudinstances"
	"k8s.io/kops/upup/pkg/fi"
	"k8s.io/kops/util/pkg/vfs"
)

const TagNameEtcdClusterPrefix = "k8s.io/etcd/"
const TagNameRolePrefix = "k8s.io/role/"
const TagClusterName = "KubernetesCluster"

// ErrNotFound is used to inform that the object is not found
var ErrNotFound = "Resource not found"

// readBackoff is the backoff strategy for openstack read retries.
var readBackoff = wait.Backoff{
	Duration: time.Second,
	Factor:   1.5,
	Jitter:   0.1,
	Steps:    4,
}

// writeBackoff is the backoff strategy for openstack write retries.
var writeBackoff = wait.Backoff{
	Duration: time.Second,
	Factor:   1.5,
	Jitter:   0.1,
	Steps:    5,
}

type OpenstackCloud interface {
	fi.Cloud

	ComputeClient() *gophercloud.ServiceClient
	BlockStorageClient() *gophercloud.ServiceClient
	NetworkingClient() *gophercloud.ServiceClient
	LoadBalancerClient() *gophercloud.ServiceClient
	DNSClient() *gophercloud.ServiceClient

	// GetApiIngressStatus returns locations used to connect to the api server externally
	GetApiIngressStatus(cluster *kops.Cluster) ([]kops.ApiIngressStatus, error)

	// GetCloudTags will return the tags attached on cloud
	GetCloudTags() map[string]string

<<<<<<< HEAD
	// Region returns the region which cloud will run on
	Region() string
=======
	// ListVolumes will return the Cinder volumes which match the options
	ListVolumes(opt cinder.ListOptsBuilder) ([]cinder.Volume, error)

	// CreateVolume will create a new Cinder Volume
	CreateVolume(opt cinder.CreateOptsBuilder) (*cinder.Volume, error)

	AttachVolume(serverID string, opt volumeattach.CreateOpts) (*volumeattach.VolumeAttachment, error)

	//ListSecurityGroups will return the Neutron security groups which match the options
	ListSecurityGroups(opt sg.ListOpts) ([]sg.SecGroup, error)

	//CreateSecurityGroup will create a new Neutron security group
	CreateSecurityGroup(opt sg.CreateOptsBuilder) (*sg.SecGroup, error)

	//ListSecurityGroupRules will return the Neutron security group rules which match the options
	ListSecurityGroupRules(opt sgr.ListOpts) ([]sgr.SecGroupRule, error)

	//CreateSecurityGroupRule will create a new Neutron security group rule
	CreateSecurityGroupRule(opt sgr.CreateOptsBuilder) (*sgr.SecGroupRule, error)

	//GetNetwork will return the Neutron network which match the id
	GetNetwork(networkID string) (*networks.Network, error)

	//ListNetworks will return the Neutron networks which match the options
	ListNetworks(opt networks.ListOptsBuilder) ([]networks.Network, error)

	//ListExternalNetworks will return the Neutron networks with the router:external property
	GetExternalNetwork() (*networks.Network, error)

	//CreateNetwork will create a new Neutron network
	CreateNetwork(opt networks.CreateOptsBuilder) (*networks.Network, error)

	//ListRouters will return the Neutron routers which match the options
	ListRouters(opt routers.ListOpts) ([]routers.Router, error)
>>>>>>> a0d06122

	// availability_zone.go
	//
	// Returns the availability zones for the service client passed (compute, volume, network)
	ListAvailabilityZones(serviceClient *gophercloud.ServiceClient) ([]az.AvailabilityZone, error)
	// Returns the most appropriate storage availability zone given a compute availability zone
	GetStorageAZFromCompute(azName string) (*az.AvailabilityZone, error)

	// dns.go
	//
	// ListDNSZones will list available DNS zones
	ListDNSZones(opt zones.ListOptsBuilder) ([]zones.Zone, error)
	// ListDNSRecordsets will list the DNS recordsets for the given zone id
	ListDNSRecordsets(zoneID string, opt recordsets.ListOptsBuilder) ([]recordsets.RecordSet, error)

	// floatingip.go
	//
	// GetFloatingIP returns a floatingip given its ID
	GetFloatingIP(id string) (fip *floatingips.FloatingIP, err error)
	// AssociateFloatingIPToInstance will associate a floating ip to a server provided a Server ID
	AssociateFloatingIPToInstance(serverID string, opts floatingips.AssociateOpts) (err error)
	// ListFloatingIPs will list all available floating IPs
	ListFloatingIPs() (fips []floatingips.FloatingIP, err error)
	// ListL3FloatingIPs will list all available layer 3 floating IPs given the layer3 extension list options
	ListL3FloatingIPs(opts l3floatingip.ListOpts) (fips []l3floatingip.FloatingIP, err error)
	// CreateFloatingIP will create a floating IP
	CreateFloatingIP(opts floatingips.CreateOpts) (*floatingips.FloatingIP, error)
	// CreateL3FloatingIP will create a L3 floating IP
	CreateL3FloatingIP(opts l3floatingip.CreateOpts) (fip *l3floatingip.FloatingIP, err error)

	// instance.go
	//
	// ListInstances will list openstack servers
	ListInstances(servers.ListOptsBuilder) ([]servers.Server, error)
	// CreateInstance will create an openstack server
	CreateInstance(servers.CreateOptsBuilder) (*servers.Server, error)
	// Delete instance will delete an openstack server *NOT IMPLEMENTED*
	// DeleteInstance(i *cloudinstances.CloudInstanceGroupMember)

	// keypair.go
	//
	// ListKeypair will return the Nova keypairs
	ListKeypair(name string) (*keypairs.KeyPair, error)
	// CreateKeypair will create a new Nova Keypair
	CreateKeypair(opt keypairs.CreateOptsBuilder) (*keypairs.KeyPair, error)

	// loadbalancer.go
	//
	// GetLB retrieves a loadbalancer from its ID
	GetLB(loadbalancerID string) (*loadbalancers.LoadBalancer, error)
	// CreateLB will create an openstack loadbalancer
	CreateLB(opt loadbalancers.CreateOptsBuilder) (*loadbalancers.LoadBalancer, error)
	// ListLBs will list openstack loadbalancers
	ListLBs(opt loadbalancers.ListOptsBuilder) ([]loadbalancers.LoadBalancer, error)
	// AssociateToPool will associate a server to a pool given the pools ID
	AssociateToPool(server *servers.Server, poolID string, opts v2pools.CreateMemberOpts) (*v2pools.Member, error)
	// CreatePool will create an openstack pool
	CreatePool(opts v2pools.CreateOpts) (*v2pools.Pool, error)
	// ListPools will list openstack pools
	ListPools(v2pools.ListOpts) ([]v2pools.Pool, error)
	// ListListeners will list openstack listeners
	ListListeners(opts listeners.ListOpts) ([]listeners.Listener, error)
	// CreateListener will create an openstack listener
	CreateListener(opts listeners.CreateOpts) (*listeners.Listener, error)

	// network.go
	//
	// GetNetwork will return the Neutron network which match the id
	GetNetwork(networkID string) (*networks.Network, error)
	// ListNetworks will return the Neutron networks which match the options
	ListNetworks(opt networks.ListOptsBuilder) ([]networks.Network, error)
	// ListExternalNetworks will return the Neutron networks with the router:external property
	GetExternalNetwork() (*networks.Network, error)
	// CreateNetwork will create a new Neutron network
	CreateNetwork(opt networks.CreateOptsBuilder) (*networks.Network, error)

	// port.go
	//
	//ListPorts will create a Neutron ports which match the options
	CreatePort(opt ports.CreateOptsBuilder) (*ports.Port, error)
	//ListPorts will return the Neutron ports which match the options
	ListPorts(opt ports.ListOptsBuilder) ([]ports.Port, error)

	// router.go
	//
	//ListRouters will return the Neutron routers which match the options
	ListRouters(opt routers.ListOpts) ([]routers.Router, error)
	//CreateRouter will create a new Neutron router
	CreateRouter(opt routers.CreateOptsBuilder) (*routers.Router, error)
	//CreateRouterInterface will create a new Neutron router interface
	CreateRouterInterface(routerID string, opt routers.AddInterfaceOptsBuilder) (*routers.InterfaceInfo, error)

	// security_group.go
	//
	//ListSecurityGroups will return the Neutron security groups which match the options
	ListSecurityGroups(opt sg.ListOpts) ([]sg.SecGroup, error)
	//CreateSecurityGroup will create a new Neutron security group
	CreateSecurityGroup(opt sg.CreateOptsBuilder) (*sg.SecGroup, error)
	//ListSecurityGroupRules will return the Neutron security group rules which match the options
	ListSecurityGroupRules(opt sgr.ListOpts) ([]sgr.SecGroupRule, error)
	//CreateSecurityGroupRule will create a new Neutron security group rule
	CreateSecurityGroupRule(opt sgr.CreateOptsBuilder) (*sgr.SecGroupRule, error)

	// server_group.go
	//
	// CreateServerGroup will create a new server group.
	CreateServerGroup(opt servergroups.CreateOptsBuilder) (*servergroups.ServerGroup, error)
	// ListServerGroups will list available server groups
	ListServerGroups() ([]servergroups.ServerGroup, error)

	// subnet.go
	//
	//ListSubnets will return the Neutron subnets which match the options
	ListSubnets(opt subnets.ListOptsBuilder) ([]subnets.Subnet, error)
	//CreateSubnet will create a new Neutron subnet
	CreateSubnet(opt subnets.CreateOptsBuilder) (*subnets.Subnet, error)

<<<<<<< HEAD
	// utils.go
	//
	// DefaultInstanceType determines a suitable instance type for the specified instance group
	DefaultInstanceType(cluster *kops.Cluster, ig *kops.InstanceGroup) (string, error)

	// volume.go
	//
	// SetVolumeTags will set the tags for the Cinder volume
	SetVolumeTags(id string, tags map[string]string) error
	// ListVolumes will return the Cinder volumes which match the options
	ListVolumes(opt cinder.ListOptsBuilder) ([]cinder.Volume, error)
	// CreateVolume will create a new Cinder Volume
	CreateVolume(opt cinder.CreateOptsBuilder) (*cinder.Volume, error)
	// AttachVolume attaches the volume to a server provide a server ID and attach options
	AttachVolume(serverID string, opt volumeattach.CreateOpts) (*volumeattach.VolumeAttachment, error)
=======
	GetLB(loadbalancerID string) (*loadbalancers.LoadBalancer, error)

	CreateLB(opt loadbalancers.CreateOptsBuilder) (*loadbalancers.LoadBalancer, error)

	ListLBs(opt loadbalancers.ListOptsBuilder) ([]loadbalancers.LoadBalancer, error)

	GetApiIngressStatus(cluster *kops.Cluster) ([]kops.ApiIngressStatus, error)

	// DefaultInstanceType determines a suitable instance type for the specified instance group
	DefaultInstanceType(cluster *kops.Cluster, ig *kops.InstanceGroup) (string, error)

	// Returns the availability zones for the service client passed (compute, volume, network)
	ListAvailabilityZones(serviceClient *gophercloud.ServiceClient) ([]az.AvailabilityZone, error)

	AssociateToPool(server *servers.Server, poolID string, opts v2pools.CreateMemberOpts) (*v2pools.Member, error)

	CreatePool(opts v2pools.CreateOpts) (*v2pools.Pool, error)

	ListPools(v2pools.ListOpts) ([]v2pools.Pool, error)

	ListListeners(opts listeners.ListOpts) ([]listeners.Listener, error)

	CreateListener(opts listeners.CreateOpts) (*listeners.Listener, error)

	GetStorageAZFromCompute(azName string) (*az.AvailabilityZone, error)

	GetFloatingIP(id string) (fip *floatingips.FloatingIP, err error)

	AssociateFloatingIPToInstance(serverID string, opts floatingips.AssociateOpts) (err error)
	ListFloatingIPs() (fips []floatingips.FloatingIP, err error)
	ListL3FloatingIPs(opts l3floatingip.ListOpts) (fips []l3floatingip.FloatingIP, err error)
	CreateFloatingIP(opts floatingips.CreateOpts) (*floatingips.FloatingIP, error)
	CreateL3FloatingIP(opts l3floatingip.CreateOpts) (fip *l3floatingip.FloatingIP, err error)
>>>>>>> a0d06122
}

type openstackCloud struct {
	cinderClient  *gophercloud.ServiceClient
	neutronClient *gophercloud.ServiceClient
	novaClient    *gophercloud.ServiceClient
	dnsClient     *gophercloud.ServiceClient
	lbClient      *gophercloud.ServiceClient
	tags          map[string]string
	region        string
}

var _ fi.Cloud = &openstackCloud{}

func NewOpenstackCloud(tags map[string]string, spec *kops.ClusterSpec) (OpenstackCloud, error) {
	config := vfs.OpenstackConfig{}

	authOption, err := config.GetCredential()
	if err != nil {
		return nil, err
	}

	/*
		provider, err := os.AuthenticatedClient(authOption)
		if err != nil {
			return nil, fmt.Errorf("error building openstack authenticated client: %v", err)
		}*/

	provider, err := os.NewClient(authOption.IdentityEndpoint)
	if err != nil {
		return nil, fmt.Errorf("error building openstack provider client: %v", err)
	}

	region, err := config.GetRegion()
	if err != nil {
		return nil, fmt.Errorf("error finding openstack region: %v", err)
	}

	tlsconfig := &tls.Config{}
	tlsconfig.InsecureSkipVerify = true
	transport := &http.Transport{TLSClientConfig: tlsconfig}
	provider.HTTPClient = http.Client{
		Transport: transport,
	}

	glog.V(2).Info("authenticating to keystone")

	err = os.Authenticate(provider, authOption)
	if err != nil {
		return nil, fmt.Errorf("error building openstack authenticated client: %v", err)
	}

	//TODO: maybe try v2, and v3?
	cinderClient, err := os.NewBlockStorageV2(provider, gophercloud.EndpointOpts{
		Type:   "volumev2",
		Region: region,
	})
	if err != nil {
		return nil, fmt.Errorf("error building cinder client: %v", err)
	}

	neutronClient, err := os.NewNetworkV2(provider, gophercloud.EndpointOpts{
		Type:   "network",
		Region: region,
	})
	if err != nil {
		return nil, fmt.Errorf("error building neutron client: %v", err)
	}

	novaClient, err := os.NewComputeV2(provider, gophercloud.EndpointOpts{
		Type:   "compute",
		Region: region,
	})
	if err != nil {
		return nil, fmt.Errorf("error building nova client: %v", err)
	}

	var dnsClient *gophercloud.ServiceClient
	if !dns.IsGossipHostname(tags[TagClusterName]) {
		//TODO: This should be replaced with the environment variable methods as done above
		endpointOpt, err := config.GetServiceConfig("Designate")
		if err != nil {
			return nil, err
		}

		dnsClient, err = os.NewDNSV2(provider, endpointOpt)
		if err != nil {
			return nil, fmt.Errorf("error building dns client: %v", err)
		}
	}

	lbClient, err := os.NewLoadBalancerV2(provider, gophercloud.EndpointOpts{
		Type:   "network",
		Region: region,
	})
	if err != nil {
		return nil, fmt.Errorf("error building lb client: %v", err)
	}

	c := &openstackCloud{
		cinderClient:  cinderClient,
		neutronClient: neutronClient,
		novaClient:    novaClient,
		lbClient:      lbClient,
		dnsClient:     dnsClient,
		tags:          tags,
		region:        region,
	}

	//TODO: Config setup would be better performed in create_cluster and moved to swift
	//    This will cause a new api version to need to be created
	if spec != nil {
		if spec.CloudConfig == nil {
			spec.CloudConfig = &kops.CloudConfiguration{}
		}
		spec.CloudConfig.Openstack = &kops.OpenstackConfiguration{}

		if spec.API.LoadBalancer != nil {

			network, err := c.GetExternalNetwork()
			if err != nil {
				return nil, fmt.Errorf("Failed to get external network for openstack: %v", err)
			}
			spec.CloudConfig.Openstack.Loadbalancer = &kops.OpenstackLoadbalancerConfig{
				FloatingNetwork: fi.String(network.Name),
				Method:          fi.String("ROUND_ROBIN"),
				Provider:        fi.String("haproxy"),
				UseOctavia:      fi.Bool(false),
			}
		}
		spec.CloudConfig.Openstack.Monitor = &kops.OpenstackMonitor{
			Delay:      fi.String("1m"),
			Timeout:    fi.String("30s"),
			MaxRetries: fi.Int(3),
		}
	}

	return c, nil
}

func (c *openstackCloud) ComputeClient() *gophercloud.ServiceClient {
	return c.novaClient
}

func (c *openstackCloud) BlockStorageClient() *gophercloud.ServiceClient {
	return c.cinderClient
}

func (c *openstackCloud) NetworkingClient() *gophercloud.ServiceClient {
	return c.neutronClient
}

func (c *openstackCloud) LoadBalancerClient() *gophercloud.ServiceClient {
	return c.lbClient
}

func (c *openstackCloud) DNSClient() *gophercloud.ServiceClient {
	return c.dnsClient
}

func (c *openstackCloud) Region() string {
	return c.region
}

func (c *openstackCloud) ProviderID() kops.CloudProviderID {
	return kops.CloudProviderOpenstack
}

func (c *openstackCloud) DNS() (dnsprovider.Interface, error) {
	provider, err := dnsprovider.GetDnsProvider(designate.ProviderName, nil)
	if err != nil {
		return nil, fmt.Errorf("Error building (Designate) DNS provider: %v", err)
	}
	return provider, nil
}

func (c *openstackCloud) FindVPCInfo(id string) (*fi.VPCInfo, error) {
	return nil, fmt.Errorf("openstackCloud::FindVPCInfo not implemented")
}

func (c *openstackCloud) DeleteGroup(g *cloudinstances.CloudInstanceGroup) error {
	return fmt.Errorf("openstackCloud::DeleteGroup not implemented")
}

func (c *openstackCloud) GetCloudGroups(cluster *kops.Cluster, instancegroups []*kops.InstanceGroup, warnUnmatched bool, nodes []v1.Node) (map[string]*cloudinstances.CloudInstanceGroup, error) {
	return nil, fmt.Errorf("openstackCloud::GetCloudGroups not implemented")
}

func (c *openstackCloud) GetCloudTags() map[string]string {
	return c.tags
}

func (c *openstackCloud) GetApiIngressStatus(cluster *kops.Cluster) ([]kops.ApiIngressStatus, error) {
	var ingresses []kops.ApiIngressStatus
	if cluster.Spec.MasterPublicName != "" {
		// Note that this must match OpenstackModel lb name
		glog.V(2).Infof("Querying Openstack to find Loadbalancers for API (%q)", cluster.Name)
		lbList, err := c.ListLBs(loadbalancers.ListOpts{
			Name: cluster.Spec.MasterPublicName,
		})
		if err != nil {
			return ingresses, fmt.Errorf("GetApiIngressStatus: Failed to list openstack loadbalancers: %v", err)
		}
		// Must Find Floating IP related to this lb
		fips, err := c.ListFloatingIPs()
		if err != nil {
			return ingresses, fmt.Errorf("GetApiIngressStatus: Failed to list floating IP's: %v", err)
		}

		for _, lb := range lbList {
			for _, fip := range fips {
				if fip.FixedIP == lb.VipAddress {

					ingresses = append(ingresses, kops.ApiIngressStatus{
						IP: fip.IP,
					})
				}
			}
		}
	}

	return ingresses, nil
}<|MERGE_RESOLUTION|>--- conflicted
+++ resolved
@@ -93,17 +93,20 @@
 	// GetCloudTags will return the tags attached on cloud
 	GetCloudTags() map[string]string
 
-<<<<<<< HEAD
 	// Region returns the region which cloud will run on
 	Region() string
-=======
+
 	// ListVolumes will return the Cinder volumes which match the options
 	ListVolumes(opt cinder.ListOptsBuilder) ([]cinder.Volume, error)
 
 	// CreateVolume will create a new Cinder Volume
 	CreateVolume(opt cinder.CreateOptsBuilder) (*cinder.Volume, error)
 
+	// AttachVolume attaches the volume to a server, provide a server ID and attach options
 	AttachVolume(serverID string, opt volumeattach.CreateOpts) (*volumeattach.VolumeAttachment, error)
+
+	// SetVolumeTags will set the tags for the Cinder volume
+	SetVolumeTags(id string, tags map[string]string) error
 
 	//ListSecurityGroups will return the Neutron security groups which match the options
 	ListSecurityGroups(opt sg.ListOpts) ([]sg.SecGroup, error)
@@ -131,7 +134,6 @@
 
 	//ListRouters will return the Neutron routers which match the options
 	ListRouters(opt routers.ListOpts) ([]routers.Router, error)
->>>>>>> a0d06122
 
 	// availability_zone.go
 	//
@@ -249,23 +251,6 @@
 	//CreateSubnet will create a new Neutron subnet
 	CreateSubnet(opt subnets.CreateOptsBuilder) (*subnets.Subnet, error)
 
-<<<<<<< HEAD
-	// utils.go
-	//
-	// DefaultInstanceType determines a suitable instance type for the specified instance group
-	DefaultInstanceType(cluster *kops.Cluster, ig *kops.InstanceGroup) (string, error)
-
-	// volume.go
-	//
-	// SetVolumeTags will set the tags for the Cinder volume
-	SetVolumeTags(id string, tags map[string]string) error
-	// ListVolumes will return the Cinder volumes which match the options
-	ListVolumes(opt cinder.ListOptsBuilder) ([]cinder.Volume, error)
-	// CreateVolume will create a new Cinder Volume
-	CreateVolume(opt cinder.CreateOptsBuilder) (*cinder.Volume, error)
-	// AttachVolume attaches the volume to a server provide a server ID and attach options
-	AttachVolume(serverID string, opt volumeattach.CreateOpts) (*volumeattach.VolumeAttachment, error)
-=======
 	GetLB(loadbalancerID string) (*loadbalancers.LoadBalancer, error)
 
 	CreateLB(opt loadbalancers.CreateOptsBuilder) (*loadbalancers.LoadBalancer, error)
@@ -299,7 +284,6 @@
 	ListL3FloatingIPs(opts l3floatingip.ListOpts) (fips []l3floatingip.FloatingIP, err error)
 	CreateFloatingIP(opts floatingips.CreateOpts) (*floatingips.FloatingIP, error)
 	CreateL3FloatingIP(opts l3floatingip.CreateOpts) (fip *l3floatingip.FloatingIP, err error)
->>>>>>> a0d06122
 }
 
 type openstackCloud struct {
